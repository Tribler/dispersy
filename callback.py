"""
A callback thread running Dispersy.
"""

from heapq import heappush, heappop
from thread import get_ident
from threading import Thread, Lock, Event
from time import sleep, time
from types import GeneratorType, TupleType
from sys import exc_info

from .decorator import attach_profiler
from .logger import get_logger
logger = get_logger(__name__)


if __debug__:
    from atexit import register as atexit_register
    from inspect import getsourcefile, getsourcelines


class Callback(object):
    if __debug__:
        @staticmethod
        def _debug_call_to_string(call):
            if isinstance(call, TupleType):
                call = call[0]

            elif isinstance(call, GeneratorType):
                pass

            else:
                assert call is None, type(call)
                return str(call)

            try:
                source_file = getsourcefile(call)[-25:]
            except (TypeError, IndexError):
                source_file = "<unknown>"

            try:
                line_number = getsourcelines(call)[1]
            except (TypeError, IOError, IndexError):
                line_number = -1

            if source_file == "<unknown>" and line_number == -1:
                return call.__name__
            else:
                return "%s@%s:%d" % (call.__name__, source_file, line_number)

    def __init__(self, name="Generic-Callback"):
        assert isinstance(name, str), type(name)

        # _name will be given to the thread when it is started
        self._name = name

        # _event is used to wakeup the thread when new actions arrive
        self._event = Event()
        self._event_set = self._event.set
        self._event_is_set = self._event.isSet

        # _lock is used to protect variables that are written to on multiple threads
        self._lock = Lock()

        # _thread contains the actual Thread object
        self._thread = Thread(target=self._loop, name=self._name)
        self._thread.daemon = True

        # _thread_ident is used to detect when methods are called from the same thread
        self._thread_ident = 0

        # _state contains the current state of the thread.  it is protected by _lock and follows the
        # following states:
        #
        #                                              --> fatal-exception -> STATE_EXCEPTION
        #                                             /
        # STATE_INIT -> start() -> PLEASE_RUN -> STATE_RUNNING
        #                                \            \
        #                                 --------------> stop() -> PLEASE_STOP -> STATE_FINISHED
        #
        self._state = "STATE_INIT"
        logger.debug("STATE_INIT")

        # _exception is set to SystemExit, KeyboardInterrupt, GeneratorExit, or AssertionError when
        # any of the registered callbacks raises any of these exceptions.  in this case _state will
        # be set to STATE_EXCEPTION.  it is protected by _lock
        self._exception = None
        self._exception_traceback = None

        # _exception_handlers contains a list with callable functions of methods.  all handlers are
        # called whenever an exception occurs.  first parameter is the exception, second parameter
        # is a boolean indicating if the exception is fatal (i.e. True indicates SystemExit,
        # KeyboardInterrupt, GeneratorExit, or AssertionError)
        self._exception_handlers = []

        # _id contains a running counter to ensure that every scheduled callback has its own unique
        # identifier.  it is protected by _lock.  tasks will get u"dispersy-#<ID>" assigned
        self._id = 0

        # _requests are ordered by deadline and moved to -expired- when they need to be handled
        # (deadline, priority, root_id, (call, args, kargs), callback)
        self._requests = []

        # expired requests are ordered and handled by priority
        # (priority, deadline, root_id, (call, args, kargs), callback)
        self._expired = []

        # _requests_mirror and _expired_mirror contains the same list as _requests and _expired,
        # respectively.  when the callback closes _requests is set to a new empty list while
        # _requests_mirror continues to point to the existing one.  because all task 'deletes' are
        # done on the _requests_mirror list, these actions will still be allowed while no new tasks
        # will be accepted.
        self._requests_mirror = self._requests
        self._expired_mirror = self._expired

        if __debug__:
            def must_close(callback):
                assert callback.is_finished
            atexit_register(must_close, self)
            self._debug_call_name = None

    @property
    def ident(self):
        return self._thread_ident

    @property
    def is_current_thread(self):
        """
        Returns True when called on this Callback thread.
        """
        return self._thread_ident == get_ident()

    @property
    def is_running(self):
        """
        Returns True when the state is STATE_RUNNING.
        """
        return self._state == "STATE_RUNNING"

    @property
    def is_finished(self):
        """
        Returns True when the state is either STATE_FINISHED, STATE_EXCEPTION or STATE_INIT.  In either case the
        thread is no longer running.
        """
        return self._state == "STATE_FINISHED" or self._state == "STATE_EXCEPTION" or self._state == "STATE_INIT"

    @property
    def exception(self):
        """
        Returns the exception that caused the thread to exit when when any of the registered callbacks
        raises either SystemExit, KeyboardInterrupt, GeneratorExit, or AssertionError.
        """
        return self._exception

    @property
    def exception_traceback(self):
        """
        Returns the traceback of the exception that caused the thread to exit when when any of the registered callbacks
        """
        return self._exception_traceback

    def attach_exception_handler(self, func):
        """
        Attach a new exception notifier.

        FUNC will be called whenever a registered call raises an exception.  The first parameter will be the raised
        exception, the second parameter will be a boolean indicating if the exception was fatal.  FUNC should return a
        boolean, if any of the attached exception handlers returns True the exception is considered fatal.

        Fatal exceptions are SystemExit, KeyboardInterrupt, GeneratorExit, or AssertionError.  These exceptions will
        cause the Callback thread to exit.  The Callback thread will continue to function on all other exceptions.
        """
        assert callable(func), "handler must be callable"
        with self._lock:
            assert not func in self._exception_handlers, "handler was already attached"
            self._exception_handlers.append(func)

    def detach_exception_handler(self, func):
        """
        Detach an existing exception notifier.
        """
        assert callable(func), "handler must be callable"
        with self._lock:
            assert func in self._exception_handlers, "handler is not attached"
            self._exception_handlers.remove(func)

    def _call_exception_handlers(self, exception, fatal):
        with self._lock:
            exception_handlers = self._exception_handlers[:]

        force_fatal = False
        for exception_handler in exception_handlers:
            try:
                if exception_handler(exception, fatal):
                    force_fatal = True
            except Exception as exception:
                logger.exception("%s", exception)
                assert False, "the exception handler should not cause an exception"

        if fatal or force_fatal:
            with self._lock:
                self._state = "STATE_EXCEPTION"
                self._exception = exception
                self._exception_traceback = exc_info()[2]


            if fatal:
                logger.exception("attempting proper shutdown [%s]", exception)

            else:
                # one or more of the exception handlers returned True, we will consider this
                # exception to be fatal and quit
                logger.exception("reassessing as fatal exception, attempting proper shutdown [%s]", exception)

        else:
            logger.exception("keep running regardless of exception [%s]", exception)

        return fatal

    def register(self, call, args=(), kargs=None, delay=0.0, priority=0, id_=u"", callback=None, callback_args=(), callback_kargs=None, include_id=False):
        """
        Register CALL to be called.

        The call will be made with ARGS and KARGS as arguments and keyword arguments, respectively.
        ARGS must be a tuple and KARGS must be a dictionary.

        CALL may return a generator object that will be repeatedly called until it raises the
        StopIteration exception.  The generator can yield floating point values to reschedule the
        generator after that amount of seconds counted from the scheduled start of the call.  It is
        possible to yield other values, however, these are currently undocumented.

        The call will be made after DELAY seconds.  DELAY must be a floating point value.

        When multiple calls should be, or should have been made, the PRIORITY will decide the order
        at which the calls are made.  Calls with a higher PRIORITY will be handled before calls with
        a lower PRIORITY.  PRIORITY must be an integer.  The default PRIORITY is 0.  The order will
        be undefined for calls with the same PRIORITY.

        Each call is identified with an ID_.  A unique unicode identifier, based on an auto
        increment counter, will be assigned when no ID_ is specified.  Specified id's must be
        unicode strings.  Registering multiple calls with the same ID_ is allowed, all calls will be
        handled normally, however, all these calls will be removed if the associated ID_ is
        unregistered.

        Once the call is performed the optional CALLBACK is registered to be called immediately.
        The first parameter of the CALLBACK will always be either the returned value or the raised
        exception.  If CALLBACK_ARGS is given it will be appended to the first argument.  If
        CALLBACK_KARGS is given it is added to the callback as keyword arguments.

        When INCLUDE_ID is True then the assigned identifier is given as the first argument to CALL.

        Returns the assigned identifier.

        Example:
         > callback.register(my_func, delay=10.0)
         > -> my_func() will be called after 10.0 seconds

        Example:
         > def my_generator():
         >    while True:
         >       print "foo"
         >       yield 1.0
         > callback.register(my_generator)
         > -> my_generator will be called immediately printing "foo", subsequently "foo" will be
              printed at 1.0 second intervals
        """
        assert callable(call), "CALL must be callable"
        assert isinstance(args, tuple), "ARGS has invalid type: %s" % type(args)
        assert kargs is None or isinstance(kargs, dict), "KARGS has invalid type: %s" % type(kargs)
        assert isinstance(delay, float), "DELAY has invalid type: %s" % type(delay)
        assert isinstance(priority, int), "PRIORITY has invalid type: %s" % type(priority)
        assert isinstance(id_, unicode), "ID_ has invalid type: %s" % type(id_)
        assert callback is None or callable(callback), "CALLBACK must be None or callable"
        assert isinstance(callback_args, tuple), "CALLBACK_ARGS has invalid type: %s" % type(callback_args)
        assert callback_kargs is None or isinstance(callback_kargs, dict), "CALLBACK_KARGS has invalid type: %s" % type(callback_kargs)
        assert isinstance(include_id, bool), "INCLUDE_ID has invalid type: %d" % type(include_id)
        logger.debug("register %s after %.2f seconds", call, delay)

        with self._lock:
            if not id_:
                self._id += 1
                id_ = u"dispersy-#%d" % self._id

            if delay <= 0.0:
                heappush(self._expired,
                         (-priority,
                          time(),
                          id_,
                          (call, args + (id_,) if include_id else args, {} if kargs is None else kargs),
                          None if callback is None else (callback, callback_args, {} if callback_kargs is None else callback_kargs)))
            else:
                heappush(self._requests,
                         (delay + time(),
                          -priority,
                          id_,
                          (call, args + (id_,) if include_id else args, {} if kargs is None else kargs),
                          None if callback is None else (callback, callback_args, {} if callback_kargs is None else callback_kargs)))

            # wakeup if sleeping
            if not self._event_is_set():
                self._event_set()
            return id_

    def persistent_register(self, id_, call, args=(), kargs=None, delay=0.0, priority=0, callback=None, callback_args=(), callback_kargs=None, include_id=False):
        """
        Register CALL to be called only if ID_ has not already been registered.

        Aside from the different behavior of ID_, all parameters behave as in register(...).

        Example:
         > callback.persistent_register(u"my-id", my_func, ("first",), delay=60.0)
         > callback.persistent_register(u"my-id", my_func, ("second",))
         > -> my_func("first") will be called after 60 seconds, my_func("second") will not be called at all

        Example:
         > callback.register(my_func, ("first",), delay=60.0, id_=u"my-id")
         > callback.persistent_register(u"my-id", my_func, ("second",))
         > -> my_func("first") will be called after 60 seconds, my_func("second") will not be called at all
        """
        assert isinstance(id_, unicode), "ID_ has invalid type: %s" % type(id_)
        assert id_, "ID_ may not be empty"
        assert callable(call), "CALL must be callable"
        assert isinstance(args, tuple), "ARGS has invalid type: %s" % type(args)
        assert kargs is None or isinstance(kargs, dict), "KARGS has invalid type: %s" % type(kargs)
        assert isinstance(delay, float), "DELAY has invalid type: %s" % type(delay)
        assert isinstance(priority, int), "PRIORITY has invalid type: %s" % type(priority)
        assert callback is None or callable(callback), "CALLBACK must be None or callable"
        assert isinstance(callback_args, tuple), "CALLBACK_ARGS has invalid type: %s" % type(callback_args)
        assert callback_kargs is None or isinstance(callback_kargs, dict), "CALLBACK_KARGS has invalid type: %s" % type(callback_kargs)
        assert isinstance(include_id, bool), "INCLUDE_ID has invalid type: %d" % type(include_id)
        logger.debug("persistent register %s after %.2f seconds", call, delay)

        with self._lock:
            for tup in self._requests:
                if tup[2] == id_:
                    break

            else:
                # not found in requests
                for tup in self._expired:
                    if tup[2] == id_:
                        break

                else:
                    # not found in expired
                    if delay <= 0.0:
                        heappush(self._expired,
                                 (-priority,
                                  time(),
                                  id_,
                                  (call, args + (id_,) if include_id else args, {} if kargs is None else kargs),
                                  None if callback is None else (callback, callback_args, {} if callback_kargs is None else callback_kargs)))

                    else:
                        heappush(self._requests,
                                 (delay + time(),
                                  -priority,
                                  id_,
                                  (call, args + (id_,) if include_id else args, {} if kargs is None else kargs),
                                  None if callback is None else (callback, callback_args, {} if callback_kargs is None else callback_kargs)))

                    # wakeup if sleeping
                    if not self._event_is_set():
                        self._event_set()

            return id_

    def replace_register(self, id_, call, args=(), kargs=None, delay=0.0, priority=0, callback=None, callback_args=(), callback_kargs=None, include_id=False):
        """
        Replace (if present) the currently registered call ID_ with CALL.

        This is a faster way to handle an unregister and register call.  All parameters behave as in
        register(...).
        """
        assert isinstance(id_, unicode), "ID_ has invalid type: %s" % type(id_)
        assert id_, "ID_ may not be empty"
        assert callable(call), "CALL must be callable"
        assert isinstance(args, tuple), "ARGS has invalid type: %s" % type(args)
        assert kargs is None or isinstance(kargs, dict), "KARGS has invalid type: %s" % type(kargs)
        assert isinstance(delay, float), "DELAY has invalid type: %s" % type(delay)
        assert isinstance(priority, int), "PRIORITY has invalid type: %s" % type(priority)
        assert callback is None or callable(callback), "CALLBACK must be None or callable"
        assert isinstance(callback_args, tuple), "CALLBACK_ARGS has invalid type: %s" % type(callback_args)
        assert callback_kargs is None or isinstance(callback_kargs, dict), "CALLBACK_KARGS has invalid type: %s" % type(callback_kargs)
        assert isinstance(include_id, bool), "INCLUDE_ID has invalid type: %d" % type(include_id)
        logger.debug("replace register %s after %.2f seconds", call, delay)

        with self._lock:
            # un-register
            for index, tup in enumerate(self._requests_mirror):
                if tup[2] == id_:
                    self._requests_mirror[index] = (tup[0], tup[1], id_, None, None)
                    logger.debug("in _requests: %s", id_)

            for index, tup in enumerate(self._expired_mirror):
                if tup[2] == id_:
                    self._expired_mirror[index] = (tup[0], tup[1], id_, None, None)
                    logger.debug("in _expired: %s", id_)

            # register
            if delay <= 0.0:
                heappush(self._expired,
                         (-priority,
                          time(),
                          id_,
                          (call, args + (id_,) if include_id else args, {} if kargs is None else kargs),
                          None if callback is None else (callback, callback_args, {} if callback_kargs is None else callback_kargs)))

            else:
                heappush(self._requests,
                         (delay + time(),
                          -priority,
                          id_,
                          (call, args + (id_,) if include_id else args, {} if kargs is None else kargs),
                          None if callback is None else (callback, callback_args, {} if callback_kargs is None else callback_kargs)))

            # wakeup if sleeping
            if not self._event_is_set():
                self._event_set()
            return id_

    def unregister(self, id_):
        """
        Unregister a callback using the ID_ obtained from the register(...) method
        """
        assert isinstance(id_, unicode), "ROOT_ID has invalid type: %s" % type(id_)
        assert id_, "ID_ may not be empty"
        logger.debug("unregister %s", id_)

        with self._lock:
            # un-register
            for index, tup in enumerate(self._requests_mirror):
                if tup[2] == id_:
                    self._requests_mirror[index] = (tup[0], tup[1], id_, None, None)
                    logger.debug("in _requests: %s", id_)

            for index, tup in enumerate(self._expired_mirror):
                if tup[2] == id_:
                    self._expired_mirror[index] = (tup[0], tup[1], id_, None, None)
                    logger.debug("in _expired: %s", id_)

    def call(self, call, args=(), kargs=None, delay=0.0, priority=0, id_=u"", include_id=False, timeout=0.0, default=None):
        """
        Register a blocking CALL to be made, waits for the call to finish, and returns or raises the
        result.

        TIMEOUT gives the maximum amount of time to wait before un-registering CALL.  No timeout
        will occur when TIMEOUT is 0.0.  When a timeout occurs the DEFAULT value is returned.
        TIMEOUT is unused when called from the same thread.

        DEFAULT can be anything.  The DEFAULT value is returned when a TIMEOUT occurs.  Note: as of 24/05/13 when
        DEFAULT is an Exception instance it will no longer be raised.

        For the arguments CALL, ARGS, KARGS, DELAY, PRIORITY, ID_, and INCLUDE_ID: see the register(...) method.
        """
        assert isinstance(timeout, float)
        assert 0.0 <= timeout
        assert self._thread_ident

        def callback(result):
            if isinstance(result, Exception):
                container[1] = result
                container[2] = exc_info()

            else:
                container[0] = result

            event.set()

        # result container with [RETURN-VALUE, EXCEPTION-INSTANCE, EXC_INFO-TUPLE]
        container = [default, None, None]
        event = Event()

<<<<<<< HEAD
        # register the call
        self.register(call, args, kargs, delay, priority, id_, callback, include_id=include_id)
=======
            if isinstance(container[0], GeneratorType):
                logger.debug("using callback.call from the same thread on a generator can cause deadlocks")
                for delay in container[0]:
                    sleep(delay)
>>>>>>> 0f30fd64

        if self._thread_ident == get_ident():
            # TODO timeout is not taken into account right now
            while self._one_task():
                # wait for call to finish
                if event.is_set():
                    break

        else:
            # wait for call to finish
            event.wait(None if timeout == 0.0 else timeout)

        if container[1]:
            if container[2][0] is None:
                raise container[1]

            else:
                type_, value, traceback = container[2]
                raise type_, value, traceback

        else:
            return container[0]

    def start(self, wait=True):
        """
        Start the asynchronous thread.

        Creates a new thread and calls the _loop() method.
        """
        assert self._state == "STATE_INIT", "Already (done) running"
        assert isinstance(wait, bool), "WAIT has invalid type: %s" % type(wait)
        with self._lock:
            self._state = "STATE_PLEASE_RUN"
            logger.debug("STATE_PLEASE_RUN")

        self._thread.start()

        if wait:
            # Wait until the thread has started
            while self._state == "STATE_PLEASE_RUN":
                sleep(0.01)

        return self.is_running

    def stop(self, timeout=10.0, exception=None):
        """
        Stop the asynchronous thread.

        When called from the same thread this method will return immediately.  When called from a
        different thread the method will wait at most TIMEOUT seconds before returning.

        Returns True when the callback thread is finished, otherwise returns False.
        """
        assert isinstance(timeout, float)
        if self._state == "STATE_RUNNING":
            with self._lock:
                if exception:
                    self._exception = exception
                    self._exception_traceback = exc_info()[2]
                self._state = "STATE_PLEASE_STOP"
                logger.debug("STATE_PLEASE_STOP")

                # wakeup if sleeping
                self._event.set()

        # 05/04/13 Boudewijn: we must also wait when self._state != RUNNING.  This can occur when
        # stop() has already been called from SELF._THREAD_IDENT, changing the state to PLEASE_STOP.
        if self._thread_ident == get_ident():
            logger.debug("using callback.stop from the same thread will not allow us to wait until the callback has finished")

        else:
            while self._state == "STATE_PLEASE_STOP" and timeout > 0.0:
                sleep(0.01)
                timeout -= 0.01

            if not self.is_finished:
                logger.warning("unable to stop the callback within the allowed time")

        return self.is_finished

    def join(self, timeout=0.0):
        assert isinstance(timeout, float), type(timeout)
        assert timeout >= 0.0, timeout
        self._thread.join(None if timeout == 0.0 else timeout)
        return self.is_finished

    def loop(self):
        """
        Use the calling thread for this Callback instance.
        """

        with self._lock:
            self._state = "STATE_PLEASE_RUN"
            logger.debug("STATE_PLEASE_RUN")

        self._loop()

    def _one_task(self):
        if __debug__:
            time_since_expired = 0

        actual_time = time()

        with self._lock:
            # check if we should continue to run
            if self._state != "STATE_RUNNING":
                # break
                return False

            # move expired requests from self._REQUESTS to self._EXPIRED
            while self._requests and self._requests[0][0] <= actual_time:
                # notice that the deadline and priority entries are switched, hence, the entries in
                # the self._EXPIRED list are ordered by priority instead of deadline
                deadline, priority, root_id, call, callback = heappop(self._requests)
                heappush(self._expired, (priority, deadline, root_id, call, callback))

            if self._expired:
                if __debug__ and len(self._expired) > 10:
                    if not time_since_expired:
                        time_since_expired = actual_time

                # we need to handle the next call in line
                priority, deadline, root_id, call, callback = heappop(self._expired)
                wait = 0.0

                if __debug__:
                    self._debug_call_name = self._debug_call_to_string(call)

                # ignore removed tasks
                if call is None:
                    # continue
                    return True

            else:
                # there is nothing to handle
                wait = self._requests[0][0] - actual_time if self._requests else 300.0
                if __debug__:
                    logger.debug("nothing to handle, wait %.2f seconds", wait)
                    if time_since_expired:
                        diff = actual_time - time_since_expired
                        if diff > 1.0:
                            logger.warning("took %.2f to process expired queue", diff)
                        time_since_expired = 0

            if self._event.is_set():
                self._event.clear()

        if wait:
            logger.debug("wait at most %.3fs before next call, still have %d calls in queue", wait, len(self._requests))
            self._event.wait(wait)

        else:
            if __debug__:
                logger.debug("---- call %s (priority:%d, id:%s)", self._debug_call_name, priority, root_id)
                debug_call_start = time()

            # call can be either:
            # 1. a generator
            # 2. a (callable, args, kargs) tuple

            try:
                if isinstance(call, TupleType):
                    # callback
                    result = call[0](*call[1], **call[2])
                    if isinstance(result, GeneratorType):
                        # we only received the generator, no actual call has been made to the
                        # function yet, therefore we call it again immediately
                        call = result

                    elif callback:
                        with self._lock:
                            heappush(self._expired, (priority, actual_time, root_id, (callback[0], (result,) + callback[1], callback[2]), None))

                if isinstance(call, GeneratorType):
                    # start next generator iteration
                    result = call.next()
                    assert isinstance(result, float), [type(result), call]
                    assert result >= 0.0, [result, call]
                    with self._lock:
                        heappush(self._requests, (time() + result, priority, root_id, call, callback))

            except StopIteration:
                if callback:
                    with self._lock:
                        heappush(self._expired, (priority, actual_time, root_id, (callback[0], (None,) + callback[1], callback[2]), None))

            except (SystemExit, KeyboardInterrupt, GeneratorExit) as exception:
                self._call_exception_handlers(exception, True)

            except Exception as exception:
                if callback:
                    with self._lock:
                        heappush(self._expired, (priority, actual_time, root_id, (callback[0], (exception,) + callback[1], callback[2]), None))

                self._call_exception_handlers(exception, False)

            if __debug__:
                debug_call_duration = time() - debug_call_start
                if debug_call_duration > 1.0:
                    logger.warning("%.2f call %s (priority:%d, id:%s)", debug_call_duration, self._debug_call_name, priority, root_id)
                else:
                    logger.debug("%.2f call %s (priority:%d, id:%s)", debug_call_duration, self._debug_call_name, priority, root_id)

        return True

    @attach_profiler
    def _loop(self):
        # from now on we will assume GET_IDENT() is the running thread
        self._thread_ident = get_ident()

        with self._lock:
            if self._state == "STATE_PLEASE_RUN":
                self._state = "STATE_RUNNING"
                logger.debug("STATE_RUNNING")

        # handle tasks as long as possible
        while self._one_task():
            pass

        with self._lock:
            # allowing us to refuse any new tasks.  _requests_mirror and _expired_mirror will still
            # allow tasks to be removed
            self._requests = []
            self._expired = []

        # call all expired tasks and send GeneratorExit exceptions to expired generators, note that
        # new tasks will not be accepted
        logger.debug("there are %d expired tasks", len(self._expired_mirror))
        while self._expired_mirror:
            _, _, _, call, callback = heappop(self._expired_mirror)
            if isinstance(call, TupleType):
                try:
                    result = call[0](*call[1], **call[2])
                except Exception as exception:
                    logger.exception("%s", exception)
                else:
                    if isinstance(result, GeneratorType):
                        # we only received the generator, no actual call has been made to the
                        # function yet, therefore we call it again immediately
                        call = result

                    elif callback:
                        try:
                            callback[0](result, *callback[1], **callback[2])
                        except Exception as exception:
                            logger.exception("%s", exception)

            if isinstance(call, GeneratorType):
                logger.debug("raise Shutdown in %s", call)
                try:
                    call.close()
                except Exception as exception:
                    logger.exception("%s", exception)

                if callback:
                    logger.debug("inform callback for %s", call)
                    try:
                        callback[0](RuntimeError("Early shutdown"), *callback[1], **callback[2])
                    except Exception as exception:
                        logger.exception("%s", exception)

        # send GeneratorExit exceptions to scheduled generators
        logger.debug("there are %d scheduled tasks", len(self._requests_mirror))
        while self._requests_mirror:
            _, _, _, call, callback = heappop(self._requests_mirror)
            if isinstance(call, GeneratorType):
                logger.debug("raise Shutdown in %s", call)
                try:
                    call.close()
                except Exception as exception:
                    logger.exception("%s", exception)

            if callback:
                logger.debug("inform callback for %s", call)
                try:
                    callback[0](RuntimeError("Early shutdown"), *callback[1], **callback[2])
                except Exception as exception:
                    logger.exception("%s", exception)

        # set state to finished
        with self._lock:
            logger.debug("STATE_FINISHED")
            self._state = "STATE_FINISHED"<|MERGE_RESOLUTION|>--- conflicted
+++ resolved
@@ -472,15 +472,8 @@
         container = [default, None, None]
         event = Event()
 
-<<<<<<< HEAD
         # register the call
         self.register(call, args, kargs, delay, priority, id_, callback, include_id=include_id)
-=======
-            if isinstance(container[0], GeneratorType):
-                logger.debug("using callback.call from the same thread on a generator can cause deadlocks")
-                for delay in container[0]:
-                    sleep(delay)
->>>>>>> 0f30fd64
 
         if self._thread_ident == get_ident():
             # TODO timeout is not taken into account right now
